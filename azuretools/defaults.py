"""
Default configurations for Azure resources.
"""

from azure.mgmt.batch import models

from azuretools.autoscale import remaining_task_autoscale_formula

default_image_publisher = "microsoft-dsvm"
default_image_offer = "ubuntu-hpc"
default_image_sku = "2204"
default_node_agent_sku_id = "batch.node.ubuntu 22.04"


default_image_reference = models.ImageReference(
    publisher=default_image_publisher,
    offer=default_image_offer,
    sku=default_image_sku,
    version="latest",
)

# this default sets up pools to use containers but does not
# pre-fetch any
default_container_configuration = models.ContainerConfiguration(
    type="dockerCompatible",
)

default_vm_configuration = models.VirtualMachineConfiguration(
    image_reference=default_image_reference,
    container_configuration=default_container_configuration,
    node_agent_sku_id=default_node_agent_sku_id,
)

<<<<<<< HEAD
default_vm_size = "standard_d4s_v3"  # 4 core D-series VM
=======
default_vm_size = "STANDARD_D4ds_V5"  # 4 core D-series VM
>>>>>>> c1791847

default_autoscale_evaluation_interval = "PT5M"

default_autoscale_formula = remaining_task_autoscale_formula(
    evaluation_interval=default_autoscale_evaluation_interval,
    task_sample_interval_minutes=15,
    max_number_vms=10,
)

default_network_config_dict = dict(
    public_ip_address_configuration=models.PublicIPAddressConfiguration(
        provision="NoPublicIPAddresses"
    )
)


default_pool_config_dict = dict(
    deployment_configuration=models.DeploymentConfiguration(
        virtual_machine_configuration=default_vm_configuration
    ),
    vm_size=default_vm_size,
    target_node_communication_mode="Simplified",
    scale_settings=models.ScaleSettings(
        auto_scale=models.AutoScaleSettings(
            formula=default_autoscale_formula,
            evaluation_interval=default_autoscale_evaluation_interval,
        )
    ),
)


def get_default_pool_identity(
    user_assigned_identity: str,
) -> models.BatchPoolIdentity:
    """
    Get the default :class:`models.BatchPoolIdentity`
    instance for azuretools (which associates a blank
    `class:`models.UserAssignedIdentities` instance
    to the provided ``user_assigned_identity``
    string.

    Parameters
    ----------
    user_assigned_identity
        User-assigned identity, as a string.

    Returns
    -------
    models.BatchPoolIdentity
        Instantiated :class:`BatchPoolIdentity`` instance
        using the provided user-assigned identity.
    """
    return models.BatchPoolIdentity(
        type=models.PoolIdentityType.user_assigned,
        user_assigned_identities={
            user_assigned_identity: models.UserAssignedIdentities()
        },
    )


def get_default_pool_config(
    pool_name: str, subnet_id: str, user_assigned_identity: str, **kwargs
) -> models.Pool:
    """
    Instantiate a models.Pool instance with
    the given pool name and subnet id,
    the default pool identity given by
    :func:`get_default_pool_identity`,
    and other defaults specified in
    :obj:`default_pool_config_dict` and
    :obj:`default_network_config_dict`.

    Parameters
    ----------
    pool_name
        Name for the pool. Passed as the ``display_name``
        argument to the :class:`models.Pool` constructor.

    subnet_id
        Subnet id for the pool, as a string. Should typically
        be obtained from a configuration file or an environment
        variable, often via a :class:`CredentialHandler` instance.

    user_assigned_identity
        User-assigned identity for the pool, as a string.
        Passed to :func:`get_default_pool_identity`.

    **kwargs
        Additional keyword arguments passed to the
        :class:`models.Pool` constructor, potentially
        overriding settings from ``default_pool_config_dict``.

    Returns
    -------
    models.Pool
       The instantiated models.Pool instance.
    """
    return models.Pool(
        identity=get_default_pool_identity(user_assigned_identity),
        display_name=pool_name,
        network_configuration=models.NetworkConfiguration(
            subnet_id=subnet_id, **default_network_config_dict
        ),
        **{**default_pool_config_dict, **kwargs},
    )


def assign_container_config(
    pool_config: models.Pool, container_config: models.ContainerConfiguration
) -> models.Pool:
    """
    Assign a container configuration to a models.Pool object
    (in place).

    Parameters
    ----------
    pool_config
        :class:`models.Pool` configuration object to modify.

    container_config
        :class:`models.ContainerConfiguration` object to
        add to the :class:`models.Pool` configuration object.

    Returns
    -------
    models.Pool
        The modified :class:`models.Pool` object.
    """
    (
        pool_config.deployment_configuration.virtual_machine_configuration.container_configuration
    ) = container_config
    return pool_config<|MERGE_RESOLUTION|>--- conflicted
+++ resolved
@@ -31,11 +31,8 @@
     node_agent_sku_id=default_node_agent_sku_id,
 )
 
-<<<<<<< HEAD
+
 default_vm_size = "standard_d4s_v3"  # 4 core D-series VM
-=======
-default_vm_size = "STANDARD_D4ds_V5"  # 4 core D-series VM
->>>>>>> c1791847
 
 default_autoscale_evaluation_interval = "PT5M"
 
